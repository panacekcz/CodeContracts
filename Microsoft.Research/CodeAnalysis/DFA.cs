// Copyright (c) Microsoft. All rights reserved.
// Licensed under the MIT license. See LICENSE file in the project root for full license information.

using System;
using System.Collections.Generic;
using System.Diagnostics;
using System.Text;
using System.IO;

using Microsoft.Research.DataStructures;

using System.Compiler;

namespace Microsoft.Research.CodeAnalysis
{
    using SubroutineContext = FList<Microsoft.Research.DataStructures.STuple<CFGBlock, CFGBlock, string>>;
    using System.Diagnostics.Contracts;
    using System.Threading;
    using System.Linq;

    public class DFAOptions
    {
        public bool Trace { get; set; }
        public bool TraceTimePerInstruction { get; set; }
        public bool TraceMemoryPerInstruction { get; set; }

        /// <summary>
        /// How many exact joins we do before applying the widening operator?
        /// </summary>
        public int IterationsBeforeWidening { get; set; }
        public bool EnforceFairJoin { get; set; }
        /// <summary>
        /// Timeout expressed in minutes for the fixpoint computation
        /// </summary>
        public int Timeout { get; set; }

        /// <summary>
        /// Symbolic timeout expressed in symbolic ticks for the fixpoint computation
        /// </summary>
        public long SymbolicTimeout { get; set; }

        public DFAOptions()
        {
            Timeout = Int32.MaxValue;
            SymbolicTimeout = long.MaxValue;
        }

        [ContractInvariantMethod]
        private void ObjectInvariant()
        {
            Contract.Invariant(Timeout >= 0);
            Contract.Invariant(SymbolicTimeout >= 0);
        }
    }

    [ContractVerification(true)]
    public abstract class DFARoot
    {
        #region Constants

        public const int DefaultTimeOut = 180;
        public const long DefaultSymbolicTimeOut = Int64.MaxValue; // todo(mchri): Decide which value makes sense

        #endregion

        #region TimeOut
        static public TimeOutChecker StartTimeOut(int time, long symbolicTime, CancellationToken cancellationToken)
        {
            Contract.Requires(time > 0);
            Contract.Requires(symbolicTime > 0);

            Contract.Ensures(Contract.Result<TimeOutChecker>() != null);

            timeout = new TimeOutChecker(time, symbolicTime, cancellationToken);

            return timeout;
        }

        [ThreadStatic]
        static private TimeOutChecker timeout;

        static public TimeOutChecker TimeOut
        {
            get
            {
                Contract.Ensures(Contract.Result<TimeOutChecker>() != null);

                // just to make the code more robust
                if (timeout == null)
                {
                    timeout = new TimeOutChecker(DefaultTimeOut, DefaultSymbolicTimeOut, new CancellationToken());
                }

                return timeout;
            }
        }
        #endregion

        #region Object invariant

        [ContractInvariantMethod]
        [System.Diagnostics.CodeAnalysis.SuppressMessage("Microsoft.Performance", "CA1822:MarkMembersAsStatic", Justification = "Required for code contracts.")]
        private void ObjectInvariant()
        {
            Contract.Invariant(this.timeCounter != null);
        }


        #endregion

        #region Time Counter

        protected readonly TimeCounter timeCounter;

        #endregion

        #region Constructor

        protected DFARoot()
        {
            this.timeCounter = new TimeCounter();
        }

        #endregion

        #region Analysis Controller
        static public AnalysisController AnalysisControls;
        #endregion
    }

    #region DFARoot<AState, Type> contract binding
    [ContractClass(typeof(DFARootContract<,>))]
    public abstract partial class DFARoot<AState, Type>
    {
    }

    [ContractClassFor(typeof(DFARoot<,>))]
    internal abstract class DFARootContract<AState, Type> : DFARoot<AState, Type>
    {
        protected DFARootContract(ICFG cfg) : base(cfg) { }

        protected override int Comparer(APC o1, APC o2)
        {
            throw new NotImplementedException();
        }

        protected override bool RequiresJoining(APC apc)
        {
            throw new NotImplementedException();
        }

        protected override bool IsBackEdge(APC from, APC to)
        {
            throw new NotImplementedException();
        }

        protected override bool HasSingleSuccessor(APC current, out APC next)
        {
            throw new NotImplementedException();
        }

        protected override IEnumerable<APC> Successors(APC current)
        {
            throw new NotImplementedException();
        }

        protected override AState ImmutableVersion(AState state, APC at)
        {
            throw new NotImplementedException();
        }

        protected override AState MutableVersion(AState state, APC at)
        {
            throw new NotImplementedException();
        }

        protected override bool Join(Pair<APC, APC> edge, AState newState, AState existingState, out AState joinedState, bool widen)
        {
            throw new NotImplementedException();
        }

        protected override AState Transfer(APC pc, AState state)
        {
            Contract.Ensures(Contract.Result<AState>() != null);

            throw new NotImplementedException();
        }

        protected override bool IsBottom(APC pc, AState state)
        {
            throw new NotImplementedException();
        }

        protected override bool IsTop(APC pc, AState state)
        {
            throw new NotImplementedException();
        }
    }
    #endregion

    [ContractVerification(true)]
    public abstract partial class DFARoot<AState, Type> : DFARoot, IEqualityComparer<APC>
    {
        #region Object invariant

        [ContractInvariantMethod]
        private void ObjectInvariant()
        {
            Contract.Invariant(this.pending != null);
            Contract.Invariant(joinState != null);
        }

        #endregion

        private DFAOptions options;
        public DFAOptions Options
        {
            get
            {
                if (options == null)
                {
                    options = new DFAOptions();
                }
                return options;
            }
            set
            {
                options = value;
            }
        }
        private IWidenStrategy widenStrategy;

        /// <summary>
        /// Predicate indicating to fixpoint computation where to cache intermediate state.
        /// </summary>
        private Predicate<APC> cachePolicy;

        public Predicate<APC> CachePolicy
        {
            set
            {
                cachePolicy = value;
            }
        }

        protected bool CacheThisPC(APC pc)
        {
            if (cachePolicy != null) return cachePolicy(pc);
            return false;
        }

        protected ICFG cfg;

        /// <summary>
        /// Maintains the summmary abstract state at a join point, which is the join/widening of all incoming edges
        /// NOTE: states may also be cached at APCs other than join points.
        /// </summary>
        readonly private Dictionary<APC, AState> joinState;

        public IEnumerable<KeyValuePair<APC, AState>> JoinStates()
        {
            return joinState;
        }

        public bool TryJoinState(APC apc, out AState value)
        {
            return joinState.TryGetValue(apc, out value);
        }

        /// <summary>
        /// An abstract pc is in this set if it needs to be (re)analyzed.
        /// </summary>
        readonly protected PriorityQueue<APC> pending;

        protected DFARoot(ICFG cfg)
        {
            this.cfg = cfg;
            this.pending = new PriorityQueue<APC>(this.Comparer);

            widenStrategy = null; // Will be set later
            joinState = new Dictionary<APC, AState>(this);
        }

        /// <summary>
        /// State state must be immutable.
        /// </summary>
        protected void Seed(APC startPC, AState startState)
        {
            joinState.Add(startPC, startState);
            pending.Add(startPC);
        }

        /// <summary>
        /// Called whenever we have a new state at the beginning of a block
        /// This method decides whether
        /// a) it is a join point and requires a join
        /// b) whether to just cache the state
        /// </summary>
        public virtual void PushState(APC current, APC next, AState state, object result)
        {
            // since we store this away, we need to get an immutable version
            state = ImmutableVersion(state, next);

            if (RequiresJoining(next))
            {
                Pair<APC, APC> edge = new Pair<APC, APC>(current, next);
                if (JoinStateAtBlock(edge, state, result))
                {
                    this.pending.Add(next);
                }
            }
            else
            {
                // don't join if no join is required, just store pending state and add to pending list
                joinState[next] = state;
                this.pending.Add(next);
            }
        }

        /// <summary>
        /// Called by the TryGetAStateForPostcondition to rename a state
        /// </summary>
        protected virtual bool TryRename(APC lastPC, APC aPC, AState currState, out AState renamed)
        {
            Contract.Ensures(Contract.ValueAtReturn(out renamed) != null || !Contract.Result<bool>());

            renamed = currState;
            return false;
        }


        #region Edge state not needed for now
#if false
        bool PushStateOntoEdge(Pair<APC, APC> edge, AState state)
        {
            AState existing;
            if (this.edgeState.TryGetValue(edge, out existing))
            {
                AState joined;
                bool changed = Join(edge, state, existing, out joined, false);
                if (changed)
                {
                    this.edgeState[edge] = joined;
                }
                return changed;
            }
            else
            {
                this.edgeState.Add(edge, state);
                return true;
            }
        }
#endif
        #endregion

        protected virtual bool JoinStateAtBlock(Pair<APC, APC> edge, AState state, object result)
        {
            AState/*?*/ existing;

            if (joinState.TryGetValue(edge.Two, out existing))
            {
                AState joined;

                Contract.Assume(widenStrategy != null, "At this point, the widening strategy has already been set");
                bool widen = widenStrategy.WantToWiden(edge.One, edge.Two, this.IsBackEdge(edge.One, edge.Two));

                if (widen)
                {
                    DFARoot.AnalysisControls.ReachedWidening(result);
                }
                else
                {
                    DFARoot.AnalysisControls.ReachedJoin(result);
                }

                bool changed = Join(edge, state, existing, out joined, widen);

                if (changed)
                {
                    joinState[edge.Two] = this.ImmutableVersion(joined, edge.Two);
                }
                return changed;
            }
            else
            {
                joinState.Add(edge.Two, state);
                return true;
            }
        }

        /// <summary>
        /// Print the states at join points
        /// </summary>
        public void PrintStatesAtJoinPoints(TextWriter output)
        {
            // It's just logging
            if (output == null)
            {
                return;
            }

            foreach (APC apc in joinState.Keys)
            {
                string stateAsStr = joinState[apc].ToString().Replace(Environment.NewLine, Environment.NewLine + "  ");

                output.WriteLine("Block {0}, PC {1}: {2}", apc.Block.ToString(), apc.Index.ToString(), stateAsStr);
            }
        }

        private AState Cache(APC pc, AState state)
        {
            state = ImmutableVersion(state, pc);
            if (this.Options.Trace)
            {
                Console.WriteLine("Caching at {0}", pc);
                this.Dump(state);
            }
            joinState[pc] = state;
            return MutableVersion(state, pc);
        }

        protected bool FixpointComputed;

        protected virtual void ComputeFixpoint(object result)
        {
            try
            {
                var timeout = TimeOut;
               
                if (this.Options.EnforceFairJoin)
                {
                    widenStrategy = new EdgeBasedWidening(this.Options.IterationsBeforeWidening);
                }
                else
                {
                    widenStrategy = new BlockBasedWidening(this.Options.IterationsBeforeWidening);
                }
               
                while (pending.Count > 0)
                {
<<<<<<< HEAD
                    current = next;

                    if (IsBottom(current, state))
                    {
                        goto nextPending;
                    }

                    if (!alreadyCached && this.CacheThisPC(current))
                    {
                        state = this.Cache(current, state);
                    }

                    Method calledMethod;
                    bool isNewObj, isVirtual;
                    if (current.Block.IsMethodCallBlock(out calledMethod, out isNewObj, out isVirtual))
                    {
                        DFARoot.AnalysisControls.ReachedCall(result);
                    }
                    state = Transfer(current, state);

                    timeout.SpendSymbolicTime(1);

=======
                    var next = pending.Pull();
                    var state = MutableVersion(joinState[next], next);
                    var alreadyCached = true;
                    APC current;
               
>>>>>>> 4b3fb904
                    if (Options.Trace)
                    {
                        Console.WriteLine("State before {0}", next);
                        Dump(state);
                    }
               
                    if (this.Options.TraceTimePerInstruction)
                    {
                        this.timeCounter.Start();
                    }
               
                    do
                    {
                        current = next;
               
                        if (IsBottom(current, state))
                        {
                            goto nextPending;
                        }
               
                        if (!alreadyCached && this.CacheThisPC(current))
                        {
                            state = this.Cache(current, state);
                        }
               
                        state = Transfer(current, state);
               
                        timeout.SpendSymbolicTime(1);
               
                        if (Options.Trace)
                        {
                            Console.WriteLine("State after {0}", current);
                            Dump(state);
                        }
               
                        if (this.Options.TraceTimePerInstruction)
                        {
                            this.timeCounter.Stop();
                            Console.WriteLine("Elapsed time for {0} : {1}", current, timeCounter);
                        }
               
                        this.TraceMemoryUsageIfEnabled("after instruction", current);
               
                        // The transfer function of some abstract domains can take *really* a lot of time, this is the reason why we check the timeout here
                        timeout.CheckTimeOut("fixpoint computation", result);
               
                        alreadyCached = false;
                    } while (this.HasSingleSuccessor(current, out next) && !RequiresJoining(next));
               
               
                    foreach (APC succ in this.Successors(current).AssumeNotNull())
                    {
                        if (IsBottom(succ, state)) continue;
               
                        PushState(current, succ, state, result);
                    }
                    timeout.CheckTimeOut("fixpoint computation", result);
               
                nextPending:
                    ;
                }
               
                if (Options.Trace)
                {
                    Console.WriteLine("DFA done");
                }
            }
            finally
            {
                FixpointComputed = true;
            }
        }

        #region Directional abstractions

        protected abstract int Comparer(APC o1, APC o2);

        protected abstract bool RequiresJoining(APC apc);

        protected abstract bool IsBackEdge(APC from, APC to);

        protected abstract bool HasSingleSuccessor(APC current, out APC next);

        protected abstract IEnumerable<APC> Successors(APC current);

        #endregion

        #region Client abstractions

        /// <summary>
        /// Called by framework prior to storing a state as a temporary fixpoint.
        /// This is useful for a client to know in that it can no longer modify that 
        /// state, or the analysis is meaningless.
        /// </summary>
        protected abstract AState ImmutableVersion(AState state, APC at);

        /// <summary>
        /// Called by the framework whenever it picks up interpretation from a temporary
        /// fixpoint. The result of this call is passed to the transfer function, which
        /// is free to modify it in place (if it is mutable at all).
        /// </summary>
        protected abstract AState MutableVersion(AState state, APC at);

        protected abstract bool Join(Pair<APC, APC> edge, AState newState, AState existingState, out AState joinedState, bool widen);

        /// <summary>
        /// Apply instruction at the given pc to the abstract state.
        /// Should be side effect free as transfer is called during recomputation of intermediate states.
        /// </summary>
        /// <param name="pc"></param>
        /// <param name="state"></param>
        /// <returns></returns>
        protected abstract AState Transfer(APC pc, AState state);

        /// <summary>
        /// Must be asked in the pre-state
        /// </summary>
        protected abstract bool IsBottom(APC pc, AState state);

        /// <summary>
        /// Must be asked in the pre-state
        /// </summary>
        protected abstract bool IsTop(APC pc, AState state);

        protected virtual void Dump(AState state) { }

        #endregion

        #region IEqualityComparer<APC> Members

        bool IEqualityComparer<APC>.Equals(APC x, APC y)
        {
            return x.Equals(y);
        }

        int IEqualityComparer<APC>.GetHashCode(APC obj)
        {
            return obj.GetHashCode();
        }

        #endregion

        #region Printing helpers

        public void TraceMemoryUsageIfEnabled(string where, APC? apc)
        {
#if DEBUG && false
            var currmem = System.GC.GetTotalMemory(false) / (1024 * 1024);
            if (currmem > 4000)
            {
                //System.Diagnostics.Debugger.Break();
                Console.WriteLine("Used more than 4GBytes of mem");
            }
#endif
            if (this.Options.TraceMemoryPerInstruction)
            {
                var mem = System.GC.GetTotalMemory(false) / (1024 * 1024);
                Console.WriteLine("mem: {0}Mbytes @ {1} {2}", mem, where, apc.HasValue ? apc.Value.ToString() : "");
            }
        }

        #endregion
    }


    public abstract class ForwardDFA<AState, Type> : DFARoot<AState, Type>
    {
        /// <summary>
        /// Assumes that exception edges always target join points, so we never need to reach
        /// backwards across a throw edges.
        /// </summary>
        public bool GetPreState(APC apc, out AState/*?*/ ifFound)
        {
            bool noInfo;
            ifFound = GetPreState(apc, default(AState), out noInfo);
            return !noInfo;
        }


        public AState/*?*/ GetPreStateWithDefault(APC apc, AState/*?*/ ifMissing)
        {
            bool noInfo;
            AState ifFound = GetPreState(apc, default(AState), out noInfo);
            if (noInfo) return ifMissing;
            return ifFound;
        }

        private OnDemandCache<APC, AState> preStateCache = new OnDemandCache<APC, AState> { Capacity = 1000 };

        virtual protected bool TryPreStateCache(APC apc, out AState value)
        {
            if (this.TryJoinState(apc, out value)) return true;
            return preStateCache.TryGetValue(apc, out value);
        }

        virtual protected void CachePreState(APC apc, AState value)
        {
            Debug.Assert(FixpointComputed, "fixpoint not yet computed");
            if (FixpointComputed)
            {
                preStateCache.Add(apc, value);
            }
        }

        /// <summary>
        /// Assumes that exception edges always target join points, so we never need to reach
        /// backwards across a throw edges.
        /// </summary>
        /// <param name="apc"></param>
        /// <param name="ifMissing"></param>
        /// <returns></returns>
        public AState/*?*/ GetPreState(APC apc, AState/*?*/ ifMissing, out bool noInfo)
        {
            // Find closest preceeding cached point
            // Keep a list of program points we visit backward so we can take the
            // same path forward.
            FList<APC>/*?*/ path = null;
            APC current = apc;
            APC pred;
            AState/*?*/ state;
            bool found;
            while (!(found = this.TryPreStateCache(current, out state)) && !RequiresJoining(current) && !this.CacheThisPC(current) && this.cfg.HasSinglePredecessor(current, out pred))
            {
                current = pred;
                path = path.Cons(current);
            }
            if (!found)
            {
                noInfo = true;
                return ifMissing; // unreachable
            }
            bool nonTrivialPath = path != null;
            // Now forward simulate and cache
            while (path != null)
            {
                if (IsBottom(path.Head, state))
                {
                    noInfo = true; // equate no info with bottom since we cannot manufacture bottom here
                    return state;
                }
                // must get a mutable version if we are going to change it.
                state = MutableVersion(state, path.Head);
                state = Transfer(path.Head, state);
                if (IsBottom(path.Head, state))
                {
                    noInfo = false;
                    return state;
                }
                path = path.Tail;
                if (path != null)
                {
                    // cache on next
                    this.CachePreState(path.Head, ImmutableVersion(state, path.Head));
                    // this.joinState.Add(path.Head, state);
                }
            }
            // cache on lookedup up apc
            if (nonTrivialPath)
            {
                this.CachePreState(apc, ImmutableVersion(state, apc));
                // this.joinState.Add(apc, state);
            }
            noInfo = false;
            return state;
        }

#if false
        public bool TryAStateForPostCondition(AState initialState, out AState exitState)
        {
            APC currPC = default(APC);  // just to please the compiler
            int paths = 0;

            if (this.Options.Trace)
            {
                Console.WriteLine("Looking for a state for the postcondition filtering");
            }

            var currState = initialState;

            foreach (var prevBlock in this.cfg.NormalExit.Block.Subroutine.PredecessorBlocks(this.cfg.NormalExit.Block))
            {
                if (this.Options.Trace)
                {
                    Console.WriteLine("Starting analysis of predecessor #{0} (Block {1})", paths, prevBlock.ToString());
                }

                APC prevPC, lastPC;
                prevPC = lastPC = currPC = prevBlock.Last;
                currState = initialState;

                // F: this is a rough strategy. A subroutine may contain loops. In this case we just gave up 
                // (I do not want to compute a fixpoint here to avoid slowing down the inference of posts)
                while (currPC.Block != this.cfg.NormalExit.Block && this.cfg.HasSingleSuccessor(currPC, out currPC))
                {
                    if (currPC.Block.First.Equals(currPC))
                    {
                        int preds = 0;
                        foreach (var p in this.cfg.Predecessors(currPC))
                        {
                            preds++;
                        }

                        if (preds > 1 && currPC.Block != this.cfg.NormalExit.Block)
                        {
                            exitState = initialState;
                            return false;
                        }
                    }

                    currState = Transfer(currPC, currState);

                    if (IsBottom(currPC, currState))
                    {
                        if (this.Options.Trace)
                        {
                            Console.WriteLine("Found bottom, giving up");
                        }

                        exitState = initialState;
                        return false;
                    }

                    prevPC = lastPC;
                    lastPC = currPC;
                }

                if (this.Options.Trace)
                {
                    Console.WriteLine("Trying to apply the renaming: {0} --> {1}", prevPC, lastPC.Block.First);
                }


                AState renamed;
                if (!this.IsTop(prevPC, currState) // Inferring good postconditions is based on a heuristic. We do not want the renaming to add more information 
                  && this.TryRename(prevPC, lastPC.Block.First, currState, out renamed))
                {
                    currState = renamed;
                }

                if (this.Options.Trace)
                {
                    Console.WriteLine("Found state\n{0}", currState);
                }

                paths++;
                if (paths == 1)
                {
                    break;
                }
            }

            if (paths == 0)
            {
                exitState = initialState;
                return false;
            }

            exitState = currState;
            return true;
        }
#endif

        /// <summary>
        /// Maintains the abstract post state for given apc's that have join successors. Computed on demand
        /// </summary>
        protected OnDemandMap<APC, AState> postState;

        public bool GetPostState(APC apc, out AState/*?*/ result)
        {
            if (postState.TryGetValue(apc, out result))
            {
                return true;
            }
            APC succ;
            if (apc.Block.Count <= apc.Index)
            {
                // this is already the post program point in this block, so pre==post state here
                return GetPreState(apc, out result);
            }
            if (cfg.HasSingleSuccessor(apc, out succ) && !RequiresJoining(succ))
            {
                return GetPreState(succ, out result);
            }
            else
            {
                // recompute from pre-state
                AState preState;
                if (!GetPreState(apc, out preState))
                {
                    return false;
                }
                result = MutableVersion(preState, apc);
                result = this.Transfer(apc, result);
            }
            Debug.Assert(FixpointComputed, "fixpoint not yet computed");
            if (FixpointComputed)
            {
                // cache
                postState.Add(apc, result);
            }
            return true;
        }

        protected ForwardDFA(ICFG cfg)
          : base(cfg)
        {
        }

        /// <summary>
        /// State state must be immutable.
        /// </summary>
        public void Run(AState startState, object result = null)
        {
            Seed(cfg.Entry, startState);

            ComputeFixpoint(result);
        }

        #region Forward specific overrides

        protected override int Comparer(APC o1, APC o2)
        {
            return o2.Block.ReversePostOrderIndex - o1.Block.ReversePostOrderIndex;
        }

        protected override bool RequiresJoining(APC apc)
        {
            return this.cfg.IsJoinPoint(apc);
        }

        protected override bool IsBackEdge(APC from, APC to)
        {
            return cfg.IsForwardBackEdge(from, to);
        }
        protected override bool HasSingleSuccessor(APC current, out APC next)
        {
            return this.cfg.HasSingleSuccessor(current, out next);
        }

        protected override IEnumerable<APC> Successors(APC current)
        {
            return this.cfg.Successors(current);
        }

        #endregion
    }

    public abstract class BackwardDFA<AState, Type> : DFARoot<AState, Type>
    {
        private bool skipContracts;
        public AState GetPostState(APC apc, AState ifMissing)
        {
            if (cfg.IsSplitPoint(apc))
            {
                AState/*?*/ result;
                if (this.TryJoinState(apc, out result))
                {
                    return result;
                }
                else
                {
                    return ifMissing;
                }
            }
            throw new NotImplementedException("non split point recomputation not implemented yet");
        }

        protected BackwardDFA(ICFG cfg, bool skipContracts)
          : base(cfg)
        {
            this.skipContracts = skipContracts;
        }

        /// <summary>
        /// State state must be immutable.
        /// </summary>
        public void Run(AState normalExit, AState exceptionExit)
        {
            base.Seed(cfg.NormalExit, normalExit);
            base.Seed(cfg.ExceptionExit, exceptionExit);

            ComputeFixpoint(null);
        }

        #region Backward specific overrides

        protected override int Comparer(APC o1, APC o2)
        {
            return o1.Block.Index - o2.Block.Index;
        }

        protected override bool RequiresJoining(APC apc)
        {
            return this.cfg.IsSplitPoint(apc);
        }

        protected override bool IsBackEdge(APC from, APC to)
        {
            return cfg.IsBackwardBackEdge(from, to);
        }
        protected override bool HasSingleSuccessor(APC current, out APC next)
        {
            return this.cfg.HasSinglePredecessor(current, out next, skipContracts);
        }

        protected override IEnumerable<APC> Successors(APC current)
        {
            return this.cfg.Predecessors(current, skipContracts);
        }

        #endregion
    }

    public class ForwardAnalysisSolver<AState, Type, EdgeData> : ForwardDFA<AState, Type>, IFixpointInfo<APC, AState>
    {
        #region Privates

        private int joinCount = 0;      // For debugging

        private readonly Transformer<APC, AState, AState> transfer;
        private readonly EdgeConverter<APC, AState, EdgeData> edgeConverter;
        private readonly Joiner<APC, AState> joiner;
        private readonly Converter<AState, AState> immutableVersion;
        private readonly Converter<AState, AState> mutableVersion;
        private readonly Action<Pair<AState, TextWriter>> dumper;
        private readonly Func<APC, AState, bool> isBottom;
        private readonly Func<APC, AState, bool> isTop;
        private readonly ILPrinter<APC>/*?*/ printer;
        private readonly Printer<EdgeData> edgeDataPrinter;
        private readonly Func<APC, APC, EdgeData> edgeDataGetter;

        public ForwardAnalysisSolver(
          ICFG cfg,
          Transformer<APC, AState, AState> transfer,
          EdgeConverter<APC, AState, EdgeData> edgeConverter,
          Joiner<APC, AState> joiner,
          Converter<AState, AState> immutableVersion,
          Converter<AState, AState> mutableVersion,
          Action<Pair<AState, TextWriter>> dumper,
          Func<APC, AState, bool> isBottom,
          Func<APC, AState, bool> isTop,
          ILPrinter<APC> printer,
          Printer<EdgeData> edgeDataPrinter,
          Func<APC, APC, EdgeData> edgeDataGetter
        )
          : base(cfg)
        {
            Contract.Requires(transfer != null);
            Contract.Requires(immutableVersion != null);
            Contract.Requires(isBottom != null);
            Contract.Requires(isTop != null);
            Contract.Requires(joiner != null);
            Contract.Requires(mutableVersion != null);
            Contract.Requires(edgeConverter != null);
            Contract.Requires(edgeDataGetter != null);

            this.transfer = transfer;
            this.edgeConverter = edgeConverter;
            this.joiner = joiner;
            this.immutableVersion = immutableVersion;
            this.mutableVersion = mutableVersion;
            this.dumper = dumper;
            this.isBottom = isBottom;
            this.isTop = isTop;
            this.printer = printer;
            this.edgeDataPrinter = edgeDataPrinter;
            this.edgeDataGetter = edgeDataGetter;
        }

        protected override void Dump(AState state)
        {
            if (dumper != null)
            {
                dumper(new Pair<AState, TextWriter>(state, Console.Out));
            }
        }

        #endregion

        public static ForwardAnalysisSolver<AState, Type, EdgeData> Make<Local, Parameter, Method, Field, Source, Dest, Context>(
          IDecodeMSIL<APC, Local, Parameter, Method, Field, Type, Source, Dest, Context, EdgeData> decoder,
          IAnalysis<APC, AState, IVisitMSIL<APC, Local, Parameter, Method, Field, Type, Source, Dest, AState, AState>, EdgeData> driver,
          ILPrinter<APC> printer
        )
          where Context : IMethodContext<Field, Method>
        {
            Contract.Requires(decoder != null);
            Contract.Requires(driver != null);

            IVisitMSIL<APC, Local, Parameter, Method, Field, Type, Source, Dest, AState, AState> visitor = driver.Visitor();
            var result = new ForwardAnalysisSolver<AState, Type, EdgeData>(
              decoder.Context.MethodContext.CFG,
              delegate (APC pc, AState state) { return decoder.ForwardDecode<AState, AState, IVisitMSIL<APC, Local, Parameter, Method, Field, Type, Source, Dest, AState, AState>>(pc, visitor, state); },
              driver.EdgeConversion,
              driver.Join,
              driver.ImmutableVersion,
              driver.MutableVersion,
              driver.Dump,
              delegate (APC pc, AState state) { return (decoder.IsUnreachable(pc) || driver.IsBottom(pc, state)); },
              delegate (APC pc, AState state) { return (driver.IsTop(pc, state)); },
              printer,
              decoder.Display,
              decoder.EdgeData
            );
            result.CachePolicy = driver.CacheStates(result);
            return result;
        }

        #region Overrides

        /// <summary>
        /// Gives us a chance to let client rename variables prior to storing away the state
        /// </summary>
        /// <param name="edge"></param>
        /// <param name="state"></param>
        /// <returns></returns>
        public override void PushState(APC pc, APC next, AState state, object result)
        {
            var edgeData = edgeDataGetter(pc, next);
            if (this.Options.Trace)
            {
                Console.WriteLine("------EdgeConversion from {0} to {1}", pc, next);
                edgeDataPrinter(Console.Out, "  ", edgeData);
                Console.WriteLine("------EdgeConversion data end-----------");
            }
            if (this.Options.TraceTimePerInstruction)
            {
                timeCounter.Start();
            }
            this.TraceMemoryUsageIfEnabled("before renaming", pc);

            var transformed = edgeConverter(pc, next, this.RequiresJoining(next), edgeData, state);


            if (this.Options.TraceTimePerInstruction)
            {
                timeCounter.Stop();
                Console.WriteLine("Time elapsed to perform EdgeConversion: {0}", timeCounter);
            }
            if (this.Options.Trace)
            {
                Console.WriteLine("Edge converted state:");
                this.Dump(transformed);
            }
            this.TraceMemoryUsageIfEnabled("after renaming", null);

            base.PushState(pc, next, transformed, result);
        }

        protected override bool TryRename(APC prev, APC next, AState currState, out AState renamed)
        {
            var edgeData = edgeDataGetter(prev, next);

            if (this.Options.Trace)
            {
                if (edgeData != null)
                    Console.WriteLine("Found a remaing");
                else
                    Console.WriteLine("No renaming found");
            }

            renamed = edgeConverter(prev, next, false, edgeData, currState);
            Contract.Assume(renamed != null);

            return true;
        }



        protected override AState ImmutableVersion(AState state, APC at)
        {
            return immutableVersion(state);
        }

        protected override AState MutableVersion(AState state, APC at)
        {
            return mutableVersion(state);
        }

        protected override bool Join(Pair<APC, APC> edge, AState newState, AState existingState, out AState joinedState, bool widen)
        {
            bool weaker;
            if (this.Options.Trace)
            {
                Console.WriteLine("---: --Joining #{2} on {0} (widen={1})", edge.ToString(), widen, joinCount++);
                Console.WriteLine("-------Existing state");
                Dump(existingState);
                Console.WriteLine("-------New state");
                Dump(newState);
            }

            if (this.Options.TraceTimePerInstruction)
            {
                this.timeCounter.Start();
            }

            this.TraceMemoryUsageIfEnabled("before join", edge.One);

            joinedState = joiner(edge, newState, existingState, out weaker, widen);
            if (Options.Trace)
            {
                Console.WriteLine("-------Result state: changed {0} (widen = {1})", weaker, widen);
                Dump(joinedState);
            }

            if (this.Options.TraceTimePerInstruction)
            {
                this.timeCounter.Stop();
                Console.WriteLine("Elapsed time for the join {0} : {1}", edge.ToString(), timeCounter);
            }

            this.TraceMemoryUsageIfEnabled("after join", null);

            return weaker;
        }

        protected override AState Transfer(APC pc, AState state)
        {
            if (Options.Trace)
            {
                Console.WriteLine("State before {0}", pc);
                Dump(state);
                if (printer != null) printer(pc, "---: ", Console.Out);
            }

            if (this.Options.TraceTimePerInstruction)
            {
                this.timeCounter.Start();
            }

            this.TraceMemoryUsageIfEnabled("before instruction", pc);

            var postState = transfer(pc, state);
            Contract.Assume(postState != null);

            if (this.Options.TraceTimePerInstruction)
            {
                this.timeCounter.Stop();

                Console.WriteLine("Elapsed time for the transfer function of {0} : {1}", pc, this.timeCounter);
            }

            this.TraceMemoryUsageIfEnabled("after instruction", pc);

            return postState;
        }

        protected override bool IsBottom(APC pc, AState state)
        {
            return isBottom(pc, state);
        }

        protected override bool IsTop(APC pc, AState state)
        {
            return isTop(pc, state);
        }

        #endregion


        #region IFixpointInfo<APC,AState> Members

        [ContractVerification(false)]
        public bool PreState(APC label, out AState ifFound)
        {
            return this.GetPreState(label, out ifFound);
        }

        [ContractVerification(false)]
        public bool PostState(APC label, out AState ifFound)
        {
            return this.GetPostState(label, out ifFound);
        }

        public IEnumerable<SubroutineContext> CachedContexts(CFGBlock block)
        {
            foreach (KeyValuePair<APC, AState> kv in this.JoinStates())
            {
                if (kv.Key.Index == 0 && kv.Key.Block == block) yield return kv.Key.SubroutineContext;
            }
        }

        public void PushExceptionState(APC atThrow, AState state)
        {
            throw new NotImplementedException();
            /*
            foreach (APC target in this.cfg.ExceptionHandlers<Type, object>(atThrow, null, null))
            {
                PushState(atThrow, target, state);
            }
            */
        }

        public bool TryAStateForPostCondition(AState initialState, out AState exitState)
        {
            APC currPC = default(APC);  // just to please the compiler
            int paths = 0;

            if (this.Options.Trace)
            {
                Console.WriteLine("Looking for a state for the postcondition filtering");
            }

            var currState = initialState;

            var normalExit = this.cfg.NormalExit.Block;
            Contract.Assume(normalExit != null);
            foreach (var prevBlock in normalExit.Subroutine.PredecessorBlocks(this.cfg.NormalExit.Block))
            {
                if (this.Options.Trace)
                {
                    Console.WriteLine("Starting analysis of predecessor #{0} (Block {1})", paths, prevBlock.ToString());
                }

                APC prevPC, lastPC;
                prevPC = lastPC = currPC = prevBlock.Last;
                currState = initialState;

                // F: this is a rough strategy. A subroutine may contain loops. In this case we just gave up 
                // (I do not want to compute a fixpoint here to avoid slowing down the inference of posts)
                while (currPC.Block != this.cfg.NormalExit.Block && this.cfg.HasSingleSuccessor(currPC, out currPC))
                {
                    if (currPC.Block.First.Equals(currPC))
                    {
                        int preds = 0;
                        foreach (var p in this.cfg.Predecessors(currPC))
                        {
                            preds++;
                        }

                        if (preds > 1 && currPC.Block != this.cfg.NormalExit.Block)
                        {
                            exitState = initialState;
                            return false;
                        }
                    }

                    currState = Transfer(currPC, currState);

                    if (IsBottom(currPC, currState))
                    {
                        if (this.Options.Trace)
                        {
                            Console.WriteLine("Found bottom, giving up");
                        }

                        exitState = initialState;
                        return false;
                    }

                    prevPC = lastPC;
                    lastPC = currPC;
                }

                if (this.Options.Trace)
                {
                    Console.WriteLine("Trying to apply the renaming: {0} --> {1}", prevPC, lastPC.Block.First);
                }


                AState renamed;
                if (!this.IsTop(prevPC, currState) // Inferring good postconditions is based on a heuristic. We do not want the renaming to add more information 
                  && this.TryRename(prevPC, lastPC.Block.First, currState, out renamed))
                {
                    currState = renamed;
                }

                if (this.Options.Trace)
                {
                    Console.WriteLine("Found state\n{0}", currState);
                }

                paths++;
                if (paths == 1)
                {
                    break;
                }
            }

            if (paths == 0)
            {
                exitState = initialState;
                return false;
            }

            exitState = currState;
            return true;
        }

        #endregion
    }

    /// <summary>
    /// A small class to check timeouts
    /// </summary>
    [ContractVerification(true)]
    public class TimeOutChecker
    {
        [ContractInvariantMethod]
        [System.Diagnostics.CodeAnalysis.SuppressMessage("Microsoft.Performance", "CA1822:MarkMembersAsStatic", Justification = "Required for code contracts.")]
        private void ObjectInvariant()
        {
            Contract.Invariant(stopWatch != null);
        }


        #region Private state

        public enum State { Stopped, Running, Paused }

        private readonly CustomStopwatch stopWatch;
        private TimeSpan totalElapsed;
        private long totalElapsedSymbolic;
        private readonly CancellationToken cancellationToken;
        readonly private int timeout;                                    // The seconds for the timeout
        readonly private long symbolicTimeout;                           // The ticks for the symbolic timeout
        private TimeoutExceptionFixpointComputation exception;  // We want to throw one exception per TimeOutChecker instance
        public State CurrentState;

        #endregion

        public TimeOutChecker(int seconds, long symbolicTicks, bool start = true)
          : this(seconds, symbolicTicks, new CancellationToken(), start)
        {
            Contract.Requires(seconds >= 0);
            Contract.Requires(symbolicTicks >= 0);
        }

        /// <param name="seconds"> The timeout in seconds and symbolic ticks</param>    
        public TimeOutChecker(int seconds, long symbolicTicks, CancellationToken cancellationToken, bool start = true)
        {
            Contract.Requires(seconds >= 0);
            Contract.Requires(symbolicTicks >= 0);

            stopWatch = new CustomStopwatch();
            totalElapsed = new TimeSpan();
            totalElapsedSymbolic = 0;
            if (start)
            {
                stopWatch.Start();
                CurrentState = State.Running;
            }
            else
            {
                CurrentState = State.Stopped;
            }
            timeout = seconds;
            symbolicTimeout = symbolicTicks;
            this.cancellationToken = cancellationToken;
            exception = null;
        }

        public void SpendSymbolicTime(long amount)
        {
            if (CurrentState == State.Running)
            {
                Contract.Assert(stopWatch.IsRunning);
                stopWatch.SpendSymbolicTime(amount);
            }
        }

        public void Start()
        {
            switch (CurrentState)
            {
                case State.Stopped:
                    {
                        CurrentState = State.Running;
                        stopWatch.Start();
                    }
                    break;

                case State.Running:
                    {
                    }
                    break;

                default:
                    {
                        Contract.Assert(false);
                        break;
                    }
            }
        }

        public void Stop()
        {
            switch (CurrentState)
            {
                case State.Running:
                    {
                        CurrentState = State.Stopped;

                        stopWatch.Stop();
                        totalElapsed += stopWatch.Elapsed;
                        totalElapsedSymbolic += stopWatch.ElapsedSymbolic;
                        stopWatch.Reset();
                    }
                    break;

                case State.Stopped:
                    {
                    }
                    break;

                default:
                    {
                        Contract.Assert(false);
                        break;
                    }
            }
        }

        public void Pause()
        {
          //Contract.Requires(state == State.Running);

          stopWatch.Stop();
          CurrentState = State.Paused;
        }

        public void Resume()
        {
          //Contract.Requires(state == State.Paused);

          stopWatch.Start();
          CurrentState = State.Running;
        }

        public void ResetSymbolic()
        {
            totalElapsedSymbolic = 0;
        }

        public bool HasAlreadyTimeOut
        {
            get
            {
                return exception != null;
            }
        }

        /// <summary>
        /// Check that we did not timed out.
        /// If the timeout was not started, starts it
        /// </summary>
        public void CheckTimeOut(string reason = "", object result = null)
        {
            if (CurrentState == State.Stopped || CurrentState == State.Paused) { return; }

            this.Start();

            stopWatch.Stop();

            totalElapsed += stopWatch.Elapsed;
            totalElapsedSymbolic += stopWatch.ElapsedSymbolic;

            stopWatch.Reset();
            stopWatch.Start();

            // If we've reached a timeout, we throw an exception, and we abort the fixpoint computation
            if (totalElapsed.TotalSeconds >= timeout || totalElapsedSymbolic >= symbolicTimeout
#if DEBUG
 && !System.Diagnostics.Debugger.IsAttached
#endif
)
            {
#if DEBUG
                if (!String.IsNullOrEmpty(reason))
                {
                    Console.WriteLine("Timeout hit: Reason {0}", reason);
                }
#endif
                if (totalElapsedSymbolic >= symbolicTimeout)
                {
                    // TODO(wuestholz): Maybe pass a non-null 'result' at more call-sites.
                    DFARoot.AnalysisControls.ReachedTimeout(this, result);
                }
                else
                {
                    exception = new TimeoutExceptionFixpointComputation(result);
                    throw exception;
                }
            }

            cancellationToken.ThrowIfCancellationRequested();
        }
    }

    /// <summary>
    /// Exception raised if the fixpoint computation is taking too long
    /// </summary>
    public class TimeoutExceptionFixpointComputation : TimeoutException
    {
        [ThreadStatic]
        private static uint count;

        public object Result;

        static public uint ThrownExceptions
        {
            get
            {
                return count;
            }
        }

        public TimeoutExceptionFixpointComputation(object result = null)
        {
            count++;
            this.Result = result;
        }
    }

    public interface IWidenStrategy
    {
        bool WantToWiden(APC from, APC to, bool isBackEdge);
    }

    public abstract class StepWidening<Index> : IWidenStrategy
    {
        [ContractInvariantMethod]
        [System.Diagnostics.CodeAnalysis.SuppressMessage("Microsoft.Performance", "CA1822:MarkMembersAsStatic", Justification = "Required for code contracts.")]
        private void ObjectInvariant()
        {
            Contract.Invariant(widenCounter != null);
        }


        /// <summary>
        /// Mantains a count of the times we've seen each widen point, so that we can decide if we perform widening or join
        /// </summary>
        readonly private Dictionary<Index, int> widenCounter;
        readonly private int N;

        protected StepWidening(int n)
        {
            widenCounter = new Dictionary<Index, int>();
            N = n;
        }

        abstract protected Index MakeIndex(APC from, APC to);

        #region IWidenStrategy Members

        [ContractVerification(false)]
        public bool WantToWiden(APC from, APC to, bool IsBackEdge)
        {
            if (!IsBackEdge)
            {
                return false;
            }
            else
            {
                var index = MakeIndex(from, to);
                if (widenCounter.ContainsKey(index))
                {
                    widenCounter[index]++;
                }
                else
                {
                    widenCounter[index] = 1;
                }

                return N < widenCounter[index];
            }
        }

        #endregion
    }

    public class BlockBasedWidening : StepWidening<APC>
    {
        public BlockBasedWidening(int n)
          : base(n)
        { }

        protected override APC MakeIndex(APC from, APC to)
        {
            return to;
        }
    }

    public class EdgeBasedWidening : StepWidening<Pair<APC, APC>>
    {
        public EdgeBasedWidening(int n)
          : base(n)
        { }

        protected override Pair<APC, APC> MakeIndex(APC from, APC to)
        {
            return new Pair<APC, APC>(from, to);
        }
    }

    public class AnalysisController
    {
        private int symbolicTimeSlots;
        private int symbolicTimeSlotsCounter;

        private int callDepth;
        private int callDepthCounter;

        private int joinDepth;
        private int joinDepthCounter;

        private int wideningDepth;
        private int wideningDepthCounter;

        private long imprecisionCounter;
        private Dictionary<string, long> imprecisionsPerSource = new Dictionary<string, long>();

        struct Imprecision
        {
          public string Source;
          public int ErrorsBefore;
        }
        
        private Dictionary<long, Imprecision> imprecisions = new Dictionary<long, Imprecision>();

        private Func<object, int> failingObligations;

        public State CurrentState;

        public enum State
        {
            Paused,
            Running
        };

        public AnalysisController(int sts, int cd, int jd, int wd, Func<object, int> fo)
        {
            symbolicTimeSlots = sts;
            symbolicTimeSlotsCounter = 0;

            callDepth = cd;
            callDepthCounter = 0;

            joinDepth = jd;
            joinDepthCounter = 0;

            wideningDepth = wd;
            wideningDepthCounter = 0;

            failingObligations = fo;

            CurrentState = State.Paused;
        }

        public void ReachedStart()
        { }

        // ReachedCall should pause the analysis when the maximum number of calls is hit.
        // All errors detected until that point should be emitted.
        // The user should be given the option to stop or continue for another slot of calls.
        public void ReachedCall(object result)
        {
            if (CurrentState == State.Paused) { return; }

            callDepthCounter++;

            ReachedPossibleImprecision(result, "call");

            if (callDepth <= callDepthCounter)
            {
                TerminateAnalysis(result, TerminationReason.ReachedCallDepth);
            }
        }

        public void ReachedPossibleImprecision(object result, string source)
        {
          Contract.Requires(source != null);

          if (CurrentState == State.Paused) { return; }

          imprecisionCounter++;
          long v;
          if (imprecisionsPerSource.TryGetValue(source, out v))
          {
            imprecisionsPerSource[source] = v + 1;
          }
          else
          {
            imprecisionsPerSource[source] = 1;
          }

          if (failingObligations != null)
          {
            var impr = new Imprecision();
            impr.Source = source;
            // TODO(wuestholz): Uncomment the following line.
            // impr.ErrorsBefore = failingObligations(result);
            imprecisions[imprecisionCounter] = impr;
          }
        }

        public void PrintStatisticsAsCSV(ISimpleLineWriter wr, IEnumerable<string> sources, bool printHeader = true)
        {
          Contract.Requires(wr != null && sources != null);

          var keys = imprecisionsPerSource.Keys;
          if (printHeader)
          {
            wr.WriteLine(string.Join(", ", sources));
          }
          wr.WriteLine(string.Join(", ", sources.Select(k => { long v; if (imprecisionsPerSource.TryGetValue(k, out v)) { return v; } else { return 0; } })));

          wr.WriteLine("");
          if (printHeader)
          {
            wr.WriteLine(string.Format("{0}, {1}, {2}", "step", "errors", "source"));
          }
          var steps = imprecisions.Keys.ToList();
          steps.Sort();
          foreach (var step in steps)
          {
            var impr = imprecisions[step];
            wr.WriteLine(string.Format("{0}, {1}, {2}", step, impr.ErrorsBefore, impr.Source));
          }
        }

        public void ReachedJoin(object result)
        {
            if (CurrentState == State.Paused) { return; }

            joinDepthCounter++;

            ReachedPossibleImprecision(result, "join");

            if (joinDepth <= joinDepthCounter)
            {
                TerminateAnalysis(result, TerminationReason.ReachedJoinDepth);
            }
        }

        // ReachedTimeout should pause the analysis when any timeout is hit.
        // All errors detected until that point should be emitted.
        // The user should be given the option to stop or continue for another time slot.
        public void ReachedTimeout(TimeOutChecker checker, object result)
        {
            if (CurrentState == State.Paused) { return; }

            symbolicTimeSlotsCounter++;
            if (symbolicTimeSlots <= symbolicTimeSlotsCounter)
            {
                TerminateAnalysis(result, TerminationReason.ReachedSymbolicTimeSlots);
            }
            else
            {
                checker.ResetSymbolic();
            }
        }

        public void ReachedWidening(object result)
        {
            if (CurrentState == State.Paused) { return; }

            wideningDepthCounter++;

            ReachedPossibleImprecision(result, "widening");

            if (wideningDepth <= wideningDepthCounter)
            {
                TerminateAnalysis(result, TerminationReason.ReachedWideningDepth);
            }
        }

        public void Pause()
        {
            CurrentState = State.Paused;
        }

        public void Resume()
        {
            CurrentState = State.Running;
        }

        protected void TerminateAnalysis(object result, TerminationReason reason)
        {
            throw new TerminationException(result, reason);
        }
    }

    public enum TerminationReason
    {
        ReachedSymbolicTimeSlots,
        ReachedCallDepth,
        ReachedJoinDepth,
        ReachedWideningDepth
    };

    public class TerminationException : SystemException
    {
        public object Result;
        public TerminationReason Reason;

        public TerminationException(object result, TerminationReason reason)
        {
            this.Result = result;
            this.Reason = reason;
        }
    }
}<|MERGE_RESOLUTION|>--- conflicted
+++ resolved
@@ -438,36 +438,11 @@
                
                 while (pending.Count > 0)
                 {
-<<<<<<< HEAD
-                    current = next;
-
-                    if (IsBottom(current, state))
-                    {
-                        goto nextPending;
-                    }
-
-                    if (!alreadyCached && this.CacheThisPC(current))
-                    {
-                        state = this.Cache(current, state);
-                    }
-
-                    Method calledMethod;
-                    bool isNewObj, isVirtual;
-                    if (current.Block.IsMethodCallBlock(out calledMethod, out isNewObj, out isVirtual))
-                    {
-                        DFARoot.AnalysisControls.ReachedCall(result);
-                    }
-                    state = Transfer(current, state);
-
-                    timeout.SpendSymbolicTime(1);
-
-=======
                     var next = pending.Pull();
                     var state = MutableVersion(joinState[next], next);
                     var alreadyCached = true;
                     APC current;
                
->>>>>>> 4b3fb904
                     if (Options.Trace)
                     {
                         Console.WriteLine("State before {0}", next);
@@ -493,6 +468,12 @@
                             state = this.Cache(current, state);
                         }
                
+                        Method calledMethod;
+                        bool isNewObj, isVirtual;
+                        if (current.Block.IsMethodCallBlock(out calledMethod, out isNewObj, out isVirtual))
+                        {
+                            DFARoot.AnalysisControls.ReachedCall(result);
+                        }
                         state = Transfer(current, state);
                
                         timeout.SpendSymbolicTime(1);
